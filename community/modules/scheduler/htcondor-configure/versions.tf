/**
 * Copyright 2022 Google LLC
 *
 * Licensed under the Apache License, Version 2.0 (the "License");
 * you may not use this file except in compliance with the License.
 * You may obtain a copy of the License at
 *
 *      http://www.apache.org/licenses/LICENSE-2.0
 *
 * Unless required by applicable law or agreed to in writing, software
 * distributed under the License is distributed on an "AS IS" BASIS,
 * WITHOUT WARRANTIES OR CONDITIONS OF ANY KIND, either express or implied.
 * See the License for the specific language governing permissions and
 * limitations under the License.
 */

terraform {
  required_providers {
    google = {
      source  = "hashicorp/google"
      version = ">= 3.83"
    }
    random = {
      source  = "hashicorp/random"
      version = ">= 3.0"
    }
  }
  provider_meta "google" {
<<<<<<< HEAD
    module_name = "blueprints/terraform/hpc-toolkit:htcondor-configure/v1.6.0"
=======
    module_name = "blueprints/terraform/hpc-toolkit:htcondor-configure/v1.7.0"
>>>>>>> f4ed7c1c
  }

  required_version = ">= 0.13.0"
}<|MERGE_RESOLUTION|>--- conflicted
+++ resolved
@@ -26,11 +26,7 @@
     }
   }
   provider_meta "google" {
-<<<<<<< HEAD
-    module_name = "blueprints/terraform/hpc-toolkit:htcondor-configure/v1.6.0"
-=======
     module_name = "blueprints/terraform/hpc-toolkit:htcondor-configure/v1.7.0"
->>>>>>> f4ed7c1c
   }
 
   required_version = ">= 0.13.0"
