## Description
This resource creates a compute partition that be used as input to
[SchedMD-slurm-on-gcp-controller](../../scheduler/SchedMD-slurm-on-gcp-controller/README.md).

**Warning**: updating a partition will not cause the slurm controller to update its configurations. In other words, it will not update an already deployed Slurm cluster.

### Example
Create a partition resource with a max node count of 200, named "compute",
connected to a resource subnetwork and with homefs mounted.
```
- source: ./resources/third-party/compute/SchedMD-slurm-on-gcp-partition
  kind: terraform
  id: compute_partition
  settings:
    max_node_count: 200
    partition_name: compute
    subnetwork_name: ((module.network1.primary_subnetwork.name))
    network_storage:
    - $(homefs.network_storage)
```

<!-- BEGINNING OF PRE-COMMIT-TERRAFORM DOCS HOOK -->
## Requirements

| Name | Version |
|------|---------|
| <a name="requirement_terraform"></a> [terraform](#requirement\_terraform) | >= 0.14.0 |

## Providers

No providers.

## Modules

No modules.

## Resources

No resources.

## Inputs

| Name | Description | Type | Default | Required |
|------|-------------|------|---------|:--------:|
| <a name="input_compute_disk_size_gb"></a> [compute\_disk\_size\_gb](#input\_compute\_disk\_size\_gb) | Size of boot disk to create for the partition compute nodes | `number` | `20` | no |
| <a name="input_compute_disk_type"></a> [compute\_disk\_type](#input\_compute\_disk\_type) | Type of boot disk to create for the partition compute nodes | `string` | `"pd-standard"` | no |
<<<<<<< HEAD
| <a name="input_cpu_platform"></a> [cpu\_platform](#input\_cpu\_platform) | Minimum Intel Platform for Compute Nodes to Use | `string` | `null` | no |
=======
| <a name="input_cpu_platform"></a> [cpu\_platform](#input\_cpu\_platform) | The name of the minimum CPU platform that you want the instance to use. | `string` | `""` | no |
>>>>>>> 8280d840
| <a name="input_enable_placement"></a> [enable\_placement](#input\_enable\_placement) | Enable placement groups | `bool` | `true` | no |
| <a name="input_exclusive"></a> [exclusive](#input\_exclusive) | Exclusive job access to nodes | `bool` | `false` | no |
| <a name="input_gpu_count"></a> [gpu\_count](#input\_gpu\_count) | Number of GPUs attached to the partition compute instances | `number` | `0` | no |
| <a name="input_gpu_type"></a> [gpu\_type](#input\_gpu\_type) | Type of GPUs attached to the partition compute instances | `string` | `null` | no |
| <a name="input_image"></a> [image](#input\_image) | Image to be used of the compute VMs in this partition | `string` | `"projects/schedmd-slurm-public/global/images/family/schedmd-slurm-21-08-4-hpc-centos-7"` | no |
| <a name="input_image_hyperthreads"></a> [image\_hyperthreads](#input\_image\_hyperthreads) | Enable hyperthreading | `bool` | `false` | no |
| <a name="input_instance_template"></a> [instance\_template](#input\_instance\_template) | Instance template to use to create partition instances | `string` | `null` | no |
| <a name="input_labels"></a> [labels](#input\_labels) | Labels to add to partition compute instances. List of key key, value pairs. | `any` | `{}` | no |
| <a name="input_machine_type"></a> [machine\_type](#input\_machine\_type) | Compute Platform machine type to use for this partition compute nodes | `string` | `"c2-standard-60"` | no |
| <a name="input_max_node_count"></a> [max\_node\_count](#input\_max\_node\_count) | Maximum number of nodes allowed in this partition | `number` | `10` | no |
| <a name="input_network_storage"></a> [network\_storage](#input\_network\_storage) | An array of network attached storage mounts to be configured on the partition compute nodes. | <pre>list(object({<br>    server_ip     = string,<br>    remote_mount  = string,<br>    local_mount   = string,<br>    fs_type       = string,<br>    mount_options = string<br>  }))</pre> | `[]` | no |
| <a name="input_partition_name"></a> [partition\_name](#input\_partition\_name) | The name of the slurm partition | `string` | n/a | yes |
| <a name="input_preemptible_bursting"></a> [preemptible\_bursting](#input\_preemptible\_bursting) | Should use preemptibles to burst | `string` | `false` | no |
| <a name="input_regional_capacity"></a> [regional\_capacity](#input\_regional\_capacity) | If True, then create instances in the region that has available capacity. Specify the region in the zone field. | `bool` | `false` | no |
| <a name="input_regional_policy"></a> [regional\_policy](#input\_regional\_policy) | locationPolicy defintion for regional bulkInsert() | `any` | `{}` | no |
| <a name="input_static_node_count"></a> [static\_node\_count](#input\_static\_node\_count) | Number of nodes to be statically created | `number` | `0` | no |
| <a name="input_subnetwork_name"></a> [subnetwork\_name](#input\_subnetwork\_name) | The name of the pre-defined VPC subnet you want the nodes to attach to based on Region. | `string` | n/a | yes |
| <a name="input_zone"></a> [zone](#input\_zone) | Compute Platform zone where the notebook server will be located | `string` | n/a | yes |

## Outputs

| Name | Description |
|------|-------------|
| <a name="output_partition"></a> [partition](#output\_partition) | The partition structure containing all the set variables |
<!-- END OF PRE-COMMIT-TERRAFORM DOCS HOOK --><|MERGE_RESOLUTION|>--- conflicted
+++ resolved
@@ -44,11 +44,7 @@
 |------|-------------|------|---------|:--------:|
 | <a name="input_compute_disk_size_gb"></a> [compute\_disk\_size\_gb](#input\_compute\_disk\_size\_gb) | Size of boot disk to create for the partition compute nodes | `number` | `20` | no |
 | <a name="input_compute_disk_type"></a> [compute\_disk\_type](#input\_compute\_disk\_type) | Type of boot disk to create for the partition compute nodes | `string` | `"pd-standard"` | no |
-<<<<<<< HEAD
-| <a name="input_cpu_platform"></a> [cpu\_platform](#input\_cpu\_platform) | Minimum Intel Platform for Compute Nodes to Use | `string` | `null` | no |
-=======
-| <a name="input_cpu_platform"></a> [cpu\_platform](#input\_cpu\_platform) | The name of the minimum CPU platform that you want the instance to use. | `string` | `""` | no |
->>>>>>> 8280d840
+| <a name="input_cpu_platform"></a> [cpu\_platform](#input\_cpu\_platform) | The name of the minimum CPU platform that you want the instance to use. | `string` | `null` | no |
 | <a name="input_enable_placement"></a> [enable\_placement](#input\_enable\_placement) | Enable placement groups | `bool` | `true` | no |
 | <a name="input_exclusive"></a> [exclusive](#input\_exclusive) | Exclusive job access to nodes | `bool` | `false` | no |
 | <a name="input_gpu_count"></a> [gpu\_count](#input\_gpu\_count) | Number of GPUs attached to the partition compute instances | `number` | `0` | no |
