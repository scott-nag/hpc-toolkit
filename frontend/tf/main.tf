# Create Service Account
# Create bucket
# Upload files

# Create PubSub topic
# Create VPC and subnet
# Create VM instance

locals {
  sa_roles = [
    "storage.objectAdmin",
    "logging.logWriter",
    "monitoring.metricWriter",
    "cloudtrace.agent",
    "pubsub.admin"
  ]

<<<<<<< HEAD
  deploy_key1 = var.deployment_key != "" ? file(var.deployment_key) : ""
=======
    deploy_key1 = var.deployment_key != "" ? filebase64(var.deployment_key) : ""
>>>>>>> 72e29bf1

  server_config_file = <<-EOT
django_username: "${var.django_su_username}"
django_password: "${var.django_su_password}"
django_email: "${var.django_su_email}"
deploy_key1: "${local.deploy_key1}"
git_branch: "${var.repo_branch}"
git_fork: "${var.repo_fork}"
google_client_id: PLACEHOLDER
google_client_secret: PLACEHOLDER
EOT

  default_labels = {
    ghpcfe_id = var.deployment_name,
  }
  labels = merge(var.extra_labels, local.default_labels)
}


module "service_account" {
  source  = "terraform-google-modules/service-accounts/google"
  version = "~> 4.1"

  description   = "Service Account for GHPC Open Frontend"
  names         = ["fe-sa"]
  prefix        = var.deployment_name
  project_id    = var.project_id
  project_roles = [for role in local.sa_roles : "${var.project_id}=>roles/${role}"]
}

module "control_bucket" {
  source  = "terraform-google-modules/cloud-storage/google"
  version = "~> 2.2"

  project_id = var.project_id
  names      = ["storage"]
  prefix     = var.deployment_name
  force_destroy = {
    storage = true
  }
  location                = var.region
  storage_class           = "STANDARD"
  set_admin_roles         = true
  admins                  = ["serviceAccount:${module.service_account.email}"]
  set_storage_admin_roles = true
  storage_admins          = ["serviceAccount:${module.service_account.email}"]
  labels                  = local.labels
}

resource "null_resource" "uploader" {
  depends_on = [module.control_bucket.bucket]
  # Upload files
  provisioner "local-exec" {
    command = "gsutil -m cp -r ../infrastructure_files/gcs_bucket/* ${module.control_bucket.bucket.url}/"
  }
}

# Also upload our deployment tarball
resource "google_storage_bucket_object" "deployment_file" {
  count    = var.deployment_mode == "tarball" ? 1 : 0
  name     = "webserver/deployment.tar.gz"
  bucket   = module.control_bucket.bucket.name
  source   = "deployment.tar.gz"
  metadata = {}
}

resource "google_storage_bucket_object" "config_file" {
  name     = "webserver/config"
  bucket   = module.control_bucket.bucket.name
  content  = local.server_config_file
  metadata = {}
}



module "pubsub" {
  source  = "terraform-google-modules/pubsub/google"
  version = "~> 1.8"

  topic               = var.deployment_name
  project_id          = var.project_id
  grant_token_creator = false
  topic_labels        = local.labels
  subscription_labels = local.labels

  pull_subscriptions = [
    {
      name   = "${var.deployment_name}-c2resp"
      filter = "NOT attributes:target"
    }
  ]
}


module "network" {
  count           = length(trimspace(var.subnet)) > 0 ? 0 : 1
  source          = "./network"
  project_id      = var.project_id
  region          = var.region
  deployment_name = var.deployment_name
}


resource "google_compute_instance" "server_vm" {

  name         = "${var.deployment_name}-server"
  machine_type = var.server_instance_type
  zone         = var.zone

  hostname = length(trimspace(var.webserver_hostname)) > 0 ? var.webserver_hostname : null

  metadata = {
    startup-script-url      = "${module.control_bucket.bucket.url}/webserver/startup.sh",
    webserver-config-bucket = module.control_bucket.bucket.name,
    ghpcfe-c2-topic         = module.pubsub.topic,
    hostname                = var.webserver_hostname
    deploy_mode             = var.deployment_mode
  }

  service_account {
    email = module.service_account.email
    scopes = [
      "storage-full",
      "logging-write",
      "monitoring-write",
      "trace",
      "service-control",
      "service-management",
      "pubsub"
    ]
  }
  scheduling {
    on_host_maintenance = "MIGRATE"
  }

  labels = local.labels
  tags   = ["http-server", "https-server", "ssh-server"]

  boot_disk {
    initialize_params {
      image = "projects/rocky-linux-cloud/global/images/rocky-linux-8-v20220126"
      size  = 30
      type  = "pd-ssd"
    }
  }

  network_interface {
    subnetwork = length(trimspace(var.subnet)) > 0 ? var.subnet : module.network[0].subnet_name
    access_config {
      nat_ip = length(trimspace(var.static_ip)) > 0 ? var.static_ip : null
    }
  }

}
<|MERGE_RESOLUTION|>--- conflicted
+++ resolved
@@ -15,11 +15,7 @@
     "pubsub.admin"
   ]
 
-<<<<<<< HEAD
-  deploy_key1 = var.deployment_key != "" ? file(var.deployment_key) : ""
-=======
-    deploy_key1 = var.deployment_key != "" ? filebase64(var.deployment_key) : ""
->>>>>>> 72e29bf1
+  deploy_key1 = var.deployment_key != "" ? filebase64(var.deployment_key) : ""
 
   server_config_file = <<-EOT
 django_username: "${var.django_su_username}"
