--- conflicted
+++ resolved
@@ -153,10 +153,9 @@
 }
 
 variable "project" {
-<<<<<<< HEAD
   description = "Project in which to launch the AI Notebooks."
-=======
-  default    = ""
+  type        = string
+  default     = ""
 }
 
 variable "owner_id" {
@@ -173,7 +172,6 @@
 
 variable "wb_startup_script_bucket" {
   description = "Name for the bucket where the workbench startup script is stored. "
->>>>>>> 6be8720c
   type        = string
   default     = ""
 }